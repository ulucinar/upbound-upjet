/*
Copyright 2022 Upbound Inc.
*/

package examples

import (
	"bytes"
	"fmt"
	"io"
	"io/ioutil"
	"os"
	"path/filepath"
	"regexp"
	"sort"
	"strings"

	"github.com/crossplane/crossplane-runtime/pkg/fieldpath"
	xpmeta "github.com/crossplane/crossplane-runtime/pkg/meta"
	"github.com/hashicorp/terraform-plugin-sdk/v2/helper/schema"
	"github.com/pkg/errors"
	"sigs.k8s.io/yaml"

	"github.com/upbound/upjet/pkg/config"
	"github.com/upbound/upjet/pkg/registry/reference"
	"github.com/upbound/upjet/pkg/resource/json"
	tjtypes "github.com/upbound/upjet/pkg/types"
	"github.com/upbound/upjet/pkg/types/name"
)

var (
	reFile = regexp.MustCompile(`file\("(.+)"\)`)
)

const (
	labelExampleName       = "testing.upbound.io/example-name"
	annotationExampleGroup = "meta.upbound.io/example-gvk"
	defaultExampleName     = "example"
	defaultNamespace       = "upbound-system"
)

// Generator represents a pipeline for generating example manifests.
// Generates example manifests for Terraform resources under examples-generated.
type Generator struct {
	reference.Injector
	rootDir         string
	configResources map[string]*config.Resource
	resources       map[string]*reference.PavedWithManifest
}

// NewGenerator returns a configured Generator
func NewGenerator(rootDir, modulePath, shortName string, configResources map[string]*config.Resource) *Generator {
	return &Generator{
		Injector: reference.Injector{
			ModulePath:        modulePath,
			ProviderShortName: shortName,
		},
		rootDir:         rootDir,
		configResources: configResources,
		resources:       make(map[string]*reference.PavedWithManifest),
	}
}

// StoreExamples stores the generated example manifests under examples-generated in
// their respective API groups.
func (eg *Generator) StoreExamples() error { // nolint:gocyclo
	for rn, pm := range eg.resources {
		manifestDir := filepath.Dir(pm.ManifestPath)
		if err := os.MkdirAll(manifestDir, 0750); err != nil {
			return errors.Wrapf(err, "cannot mkdir %s", manifestDir)
		}
		var buff bytes.Buffer
		if err := eg.writeManifest(&buff, pm, &reference.ResolutionContext{
			WildcardNames: true,
			Context:       eg.resources,
		}); err != nil {
			return errors.Wrapf(err, "cannot store example manifest for resource: %s", rn)
		}
		if r, ok := eg.configResources[reference.NewRefPartsFromResourceName(rn).Resource]; ok && r.MetaResource != nil {
			re := r.MetaResource.Examples[0]
			context, err := reference.PrepareLocalResolutionContext(re, reference.NewRefParts(reference.NewRefPartsFromResourceName(rn).Resource, re.Name).GetResourceName(false))
			if err != nil {
				return errors.Wrapf(err, "cannot prepare local resolution context for resource: %s", rn)
			}
			dKeys := make([]string, 0, len(re.Dependencies))
			for k := range re.Dependencies {
				dKeys = append(dKeys, k)
			}
			sort.Strings(dKeys)
			for _, dn := range dKeys {
				dr, ok := eg.resources[reference.NewRefPartsFromResourceName(dn).GetResourceName(true)]
				if !ok {
					continue
				}
				var exampleParams map[string]any
				if err := json.TFParser.Unmarshal([]byte(re.Dependencies[dn]), &exampleParams); err != nil {
					return errors.Wrapf(err, "cannot unmarshal example manifest for resource: %s", dr.Config.Name)
				}
				// e.g. meta.upbound.io/example-group: ec2/v1beta1/instance
				eGroup := fmt.Sprintf("%s/%s/%s", strings.ToLower(r.ShortGroup), r.Version, strings.ToLower(r.Kind))
				pmd := paveCRManifest(exampleParams, dr.Config,
					reference.NewRefPartsFromResourceName(dn).ExampleName, dr.Group, dr.Version, eGroup)
				if err := eg.writeManifest(&buff, pmd, context); err != nil {
					return errors.Wrapf(err, "cannot store example manifest for %s dependency: %s", rn, dn)
				}
			}
		}
		// no sensitive info in the example manifest
		if err := ioutil.WriteFile(pm.ManifestPath, buff.Bytes(), 0600); err != nil {
			return errors.Wrapf(err, "cannot write example manifest file %s for resource %s", pm.ManifestPath, rn)
		}
	}
	return nil
}

func paveCRManifest(exampleParams map[string]any, r *config.Resource, eName, group, version, eGroup string) *reference.PavedWithManifest {
	delete(exampleParams, "depends_on")
	delete(exampleParams, "lifecycle")
	transformFields(r, exampleParams, r.ExternalName.OmittedFields, "")
	metadata := map[string]any{
		"labels": map[string]string{
			labelExampleName: eName,
		},
	}
	example := map[string]any{
		"apiVersion": fmt.Sprintf("%s/%s", group, version),
		"kind":       r.Kind,
<<<<<<< HEAD
		"metadata": map[string]any{
			"labels": map[string]string{
				labelExampleName: eName,
			},
			"annotations": map[string]string{
				annotationExampleGroup: eGroup,
			},
		},
=======
		"metadata":   metadata,
>>>>>>> 97fd5c1c
		"spec": map[string]any{
			"forProvider": exampleParams,
		},
	}
	if len(r.MetaResource.ExternalName) != 0 {
		metadata["annotations"] = map[string]string{
			xpmeta.AnnotationKeyExternalName: r.MetaResource.ExternalName,
		}
	}
	return &reference.PavedWithManifest{
		Paved:        fieldpath.Pave(example),
		ParamsPrefix: []string{"spec", "forProvider"},
		Config:       r,
		Group:        group,
		Version:      version,
	}
}

func dns1123Name(name string) string {
	return strings.ReplaceAll(strings.ToLower(name), "_", "-")
}

func (eg *Generator) writeManifest(writer io.Writer, pm *reference.PavedWithManifest, resolutionContext *reference.ResolutionContext) error {
	if err := eg.ResolveReferencesOfPaved(pm, resolutionContext); err != nil {
		return errors.Wrap(err, "cannot resolve references of resource")
	}
	labels, err := pm.Paved.GetValue("metadata.labels")
	if err != nil {
		return errors.Wrap(err, `cannot get "metadata.labels" from paved`)
	}
	pm.ExampleName = dns1123Name(labels.(map[string]string)[labelExampleName])
	if err := pm.Paved.SetValue("metadata.name", pm.ExampleName); err != nil {
		return errors.Wrapf(err, `cannot set "metadata.name" for resource %q:%s`, pm.Config.Name, pm.ExampleName)
	}
	u := pm.Paved.UnstructuredContent()
	buff, err := yaml.Marshal(u)
	if err != nil {
		return errors.Wrap(err, "cannot marshal example resource manifest")
	}
	if _, err := writer.Write(buff); err != nil {
		return errors.Wrap(err, "cannot write resource manifest to the underlying stream")
	}
	_, err = writer.Write([]byte("\n---\n\n"))
	return errors.Wrap(err, "cannot write YAML document separator to the underlying stream")
}

// Generate generates an example manifest for the specified Terraform resource.
func (eg *Generator) Generate(group, version string, r *config.Resource) error {
	rm := eg.configResources[r.Name].MetaResource
	if rm == nil || len(rm.Examples) == 0 {
		return nil
	}
	groupPrefix := strings.ToLower(strings.Split(group, ".")[0])
	gvk := fmt.Sprintf("%s/%s/%s", groupPrefix, version, strings.ToLower(r.Kind))
	pm := paveCRManifest(rm.Examples[0].Paved.UnstructuredContent(), r, rm.Examples[0].Name, group, version, gvk)
	manifestDir := filepath.Join(eg.rootDir, "examples-generated", groupPrefix)
	pm.ManifestPath = filepath.Join(manifestDir, fmt.Sprintf("%s.yaml", strings.ToLower(r.Kind)))
	eg.resources[fmt.Sprintf("%s.%s", r.Name, reference.Wildcard)] = pm
	return nil
}

func getHierarchicalName(prefix, name string) string {
	if prefix == "" {
		return name
	}
	return fmt.Sprintf("%s.%s", prefix, name)
}

func isStatus(r *config.Resource, attr string) bool {
	s := config.GetSchema(r.TerraformResource, attr)
	if s == nil {
		return false
	}
	return tjtypes.IsObservation(s)
}

func transformFields(r *config.Resource, params map[string]any, omittedFields []string, namePrefix string) { // nolint:gocyclo
	for n := range params {
		hName := getHierarchicalName(namePrefix, n)
		if isStatus(r, hName) {
			delete(params, n)
			continue
		}
		for _, hn := range omittedFields {
			if hn == hName {
				delete(params, n)
				break
			}
		}
	}

	for n, v := range params {
		switch pT := v.(type) {
		case map[string]any:
			transformFields(r, pT, omittedFields, getHierarchicalName(namePrefix, n))

		case []any:
			for _, e := range pT {
				eM, ok := e.(map[string]any)
				if !ok {
					continue
				}
				transformFields(r, eM, omittedFields, getHierarchicalName(namePrefix, n))
			}
		}
	}

	for n, v := range params {
		fieldPath := getHierarchicalName(namePrefix, n)
		sch := config.GetSchema(r.TerraformResource, fieldPath)
		if sch == nil {
			continue
		}
		// At this point, we confirmed that the field is part of the schema,
		// so we'll need to perform at least name change on it.
		delete(params, n)
		fn := name.NewFromSnake(n)
		switch {
		case sch.Sensitive:
			secretName, secretKey := getSecretRef(v)
			params[fn.LowerCamelComputed+"SecretRef"] = getRefField(v, map[string]any{
				"name":      secretName,
				"namespace": defaultNamespace,
				"key":       secretKey,
			})
		case r.References[fieldPath] != config.Reference{}:
			switch v.(type) {
			case []any:
				l := sch.Type == schema.TypeList || sch.Type == schema.TypeSet
				ref := name.ReferenceFieldName(fn, l, r.References[fieldPath].RefFieldName)
				params[ref.LowerCamelComputed] = getNameRefField(v)
			default:
				sel := name.SelectorFieldName(fn, r.References[fieldPath].SelectorFieldName)
				params[sel.LowerCamelComputed] = getSelectorField(v)
			}
		default:
			params[fn.LowerCamelComputed] = v
		}
	}
}

func getNameRefField(v any) any {
	arr := v.([]any)
	refArr := make([]map[string]any, len(arr))
	for i, r := range arr {
		refArr[i] = map[string]any{
			"name": defaultExampleName,
		}
		if parts := reference.MatchRefParts(fmt.Sprintf("%v", r)); parts != nil {
			refArr[i]["name"] = parts.ExampleName
		}
	}
	return refArr
}

func getSelectorField(refVal any) any {
	ref := map[string]string{
		labelExampleName: defaultExampleName,
	}
	if parts := reference.MatchRefParts(fmt.Sprintf("%v", refVal)); parts != nil {
		ref[labelExampleName] = parts.ExampleName
	}
	return map[string]any{
		"matchLabels": ref,
	}
}

func getRefField(v any, ref map[string]any) any {
	switch v.(type) {
	case []any:
		return []any{
			ref,
		}

	default:
		return ref
	}
}

func getSecretRef(v any) (string, string) {
	secretName := "example-secret"
	secretKey := "example-key"
	s, ok := v.(string)
	if !ok {
		return secretName, secretKey
	}
	g := reference.ReRef.FindStringSubmatch(s)
	if len(g) != 2 {
		return secretName, secretKey
	}
	f := reFile.FindStringSubmatch(g[1])
	switch {
	case len(f) == 2: // then a file reference
		_, file := filepath.Split(f[1])
		secretKey = fmt.Sprintf("attribute.%s", file)
	default:
		parts := strings.Split(g[1], ".")
		if len(parts) < 3 {
			return secretName, secretKey
		}
		secretName = fmt.Sprintf("example-%s", strings.Join(strings.Split(parts[0], "_")[1:], "-"))
		secretKey = fmt.Sprintf("attribute.%s", strings.Join(parts[2:], "."))
	}
	return secretName, secretKey
}<|MERGE_RESOLUTION|>--- conflicted
+++ resolved
@@ -34,7 +34,7 @@
 
 const (
 	labelExampleName       = "testing.upbound.io/example-name"
-	annotationExampleGroup = "meta.upbound.io/example-gvk"
+	annotationExampleGroup = "meta.upbound.io/example-id"
 	defaultExampleName     = "example"
 	defaultNamespace       = "upbound-system"
 )
@@ -96,7 +96,7 @@
 				if err := json.TFParser.Unmarshal([]byte(re.Dependencies[dn]), &exampleParams); err != nil {
 					return errors.Wrapf(err, "cannot unmarshal example manifest for resource: %s", dr.Config.Name)
 				}
-				// e.g. meta.upbound.io/example-group: ec2/v1beta1/instance
+				// e.g. meta.upbound.io/example-id: ec2/v1beta1/instance
 				eGroup := fmt.Sprintf("%s/%s/%s", strings.ToLower(r.ShortGroup), r.Version, strings.ToLower(r.Kind))
 				pmd := paveCRManifest(exampleParams, dr.Config,
 					reference.NewRefPartsFromResourceName(dn).ExampleName, dr.Group, dr.Version, eGroup)
@@ -121,22 +121,14 @@
 		"labels": map[string]string{
 			labelExampleName: eName,
 		},
+		"annotations": map[string]string{
+			annotationExampleGroup: eGroup,
+		},
 	}
 	example := map[string]any{
 		"apiVersion": fmt.Sprintf("%s/%s", group, version),
 		"kind":       r.Kind,
-<<<<<<< HEAD
-		"metadata": map[string]any{
-			"labels": map[string]string{
-				labelExampleName: eName,
-			},
-			"annotations": map[string]string{
-				annotationExampleGroup: eGroup,
-			},
-		},
-=======
 		"metadata":   metadata,
->>>>>>> 97fd5c1c
 		"spec": map[string]any{
 			"forProvider": exampleParams,
 		},
@@ -190,6 +182,7 @@
 		return nil
 	}
 	groupPrefix := strings.ToLower(strings.Split(group, ".")[0])
+	// e.g. gvk = ec2/v1beta1/instance
 	gvk := fmt.Sprintf("%s/%s/%s", groupPrefix, version, strings.ToLower(r.Kind))
 	pm := paveCRManifest(rm.Examples[0].Paved.UnstructuredContent(), r, rm.Examples[0].Name, group, version, gvk)
 	manifestDir := filepath.Join(eg.rootDir, "examples-generated", groupPrefix)
